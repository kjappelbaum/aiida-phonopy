from aiida import load_dbenv, is_dbenv_loaded
if not is_dbenv_loaded():
    load_dbenv()

from aiida.orm import CalculationFactory, DataFactory, WorkflowFactory, load_node
from aiida.work.run import run, submit, async
from aiida.orm.data.structure import StructureData
from aiida.orm.data.base import Str, Float, Bool, Int

KpointsData = DataFactory("array.kpoints")
ParameterData = DataFactory('parameter')


# Define structure
import numpy as np

# Silicon structure
a = 5.404
cell = [[a, 0, 0],
        [0, a, 0],
        [0, 0, a]]

symbols=['Si'] * 8
scaled_positions = [(0.875,  0.875,  0.875),
                    (0.875,  0.375,  0.375),
                    (0.375,  0.875,  0.375),
                    (0.375,  0.375,  0.875),
                    (0.125,  0.125,  0.125),
                    (0.125,  0.625,  0.625),
                    (0.625,  0.125,  0.625),
                    (0.625,  0.625,  0.125)]

structure = StructureData(cell=cell)
for i, scaled_position in enumerate(scaled_positions):
    structure.append_atom(position=np.dot(scaled_position, cell).tolist(),
                          symbols=symbols[i])


# Machine
machine_dict = {'resources': {'num_machines': 1,
                              'parallel_env': 'mpi*',
                              'tot_num_mpiprocs': 16},
                'max_wallclock_seconds': 3600 * 10,
                }


# PHONOPY settings
ph_settings = ParameterData(dict={'supercell': [[2, 0, 0],
                                                [0, 2, 0],
                                                [0, 0, 2]],
                                  'primitive': [[0.0, 0.5, 0.5],
                                                [0.5, 0.0, 0.5],
                                                [0.5, 0.5, 0.0]],
                                  'distance': 0.01,
                                  'mesh': [20, 20, 20],
                                  'symmetry_precision': 1e-5
                                  })

#code_to_use = 'VASP'
#code_to_use = 'QE'
code_to_use = 'LAMMPS'

# VASP SPECIFIC
if code_to_use == 'VASP':
    incar_dict = {
        'NELMIN' : 5,
        'NELM'   : 100,
        'ENCUT'  : 400,
        'ALGO'   : 38,
        'ISMEAR' : 0,
        'SIGMA'  : 0.01,
        'GGA'    : 'PS'
    }

    settings_dict = {'code': {'optimize': 'vasp@stern_in',
                              'forces': 'vasp@stern_in'},
                     'parameters': incar_dict,
                     # 'kpoints_density': 0.5,  # k-point density (higher priority)
                     'kpoints_mesh': [2, 2, 2],  # k-point mesh (gamma centered)
                     'kpoints_offset': [0.5, 0.5, 0.5],  # k-point offset
                     'pseudos_family': 'pbe_test_family',
                     'family_folder': '/Users/abel/VASP/test_paw/',
                     'machine': machine_dict
                     }

    # pseudos = ParameterData(dict=potcar.as_dict())
    es_settings = ParameterData(dict=settings_dict)


# QE SPECIFIC
if code_to_use == 'QE':
    parameters_dict = {
        'SYSTEM': {'ecutwfc': 30.,
                   'ecutrho': 200.,},
        'ELECTRONS': {'conv_thr': 1.e-6,}
    }

    settings_dict = {'code': {'optimize': 'pw6@boston_in',
                              'forces': 'pw6@boston_in'},
                     'parameters': parameters_dict,
                     'kpoints_density': 0.5,  # k-point density
                     'pseudos_family': 'pbe_test_family',
                     'machine': machine_dict
                     }

    es_settings = ParameterData(dict=settings_dict)


# LAMMPS SPECIFIC
if code_to_use == 'LAMMPS':
    # Silicon(C) Tersoff
    tersoff_si = {'Si  Si  Si ': '3.0 1.0 1.7322 1.0039e5 16.218 -0.59826 0.78734 1.0999e-6  1.7322  471.18  2.85  0.15  2.4799  1830.8'}

    potential ={'pair_style': 'tersoff',
                'data': tersoff_si}

    parameters = {'relaxation': 'tri',  # iso/aniso/tri
                  'pressure': 0.0,  # kbars
                  'vmax': 0.000001,  # Angstrom^3
                  'energy_tolerance': 1.0e-25,  # eV
                  'force_tolerance': 1.0e-25,  # eV angstrom
                  'max_evaluations': 1000000,
                  'max_iterations': 500000}

    settings_dict = {'code': {'optimize': 'lammps_optimize@boston_in',
                              'forces': 'lammps_force@boston_in'},
                     'parameters': parameters,
                     'potential': potential,
                     'machine': machine_dict
                     }

    es_settings = ParameterData(dict=settings_dict)

PhononPhono3py = WorkflowFactory('phonopy.phonon3')

# Chose how to run the calculation
run_by_deamon = False
if not run_by_deamon:
    result = run(PhononPhono3py,
                 structure=structure,
                 es_settings=es_settings,
                 ph_settings=ph_settings,
                 # Optional settings
                 # pressure=Float(0),
                 optimize=Bool(False),
                 use_nac=Bool(False),
                 chunks=Int(120),  # set the number of maximum simultaneous calculations
<<<<<<< HEAD
                 cutoff=Float(3.4), # set the distance cuttoff for FC calculation
                 calculate_fc=Bool(False),  # set true to calculate 2nd & 3rd order force constants
                 # recover=load_node(70122) # set workchain to recover
=======
                 cutoff=Float(4.0),
                 # calculate_fc=Bool(False),  # set true to calculate 2nd & 3rd order force constants
                 # recover=load_node(81309), # set workchain to recover
                 data_sets=load_node(81481)  # load previous data
>>>>>>> 191be0f6
                 )

    print (result)
else:
    future = submit(PhononPhono3py,
                    structure=structure,
                    es_settings=es_settings,
                    ph_settings=ph_settings,
                    # Optional settings
                    # pressure=Float(0),
                    optimize=Bool(True),
                    use_nac=Bool(False),
                    chunks=Int(120),  # set the number of maximum simultaneous calculations
                    calculate_fc=Bool(False)  # set true to calculate 2nd & 3rd order force constants
                    )

    print future
    print('Running workchain with pk={}'.format(future.pid))<|MERGE_RESOLUTION|>--- conflicted
+++ resolved
@@ -145,16 +145,10 @@
                  optimize=Bool(False),
                  use_nac=Bool(False),
                  chunks=Int(120),  # set the number of maximum simultaneous calculations
-<<<<<<< HEAD
-                 cutoff=Float(3.4), # set the distance cuttoff for FC calculation
-                 calculate_fc=Bool(False),  # set true to calculate 2nd & 3rd order force constants
-                 # recover=load_node(70122) # set workchain to recover
-=======
                  cutoff=Float(4.0),
                  # calculate_fc=Bool(False),  # set true to calculate 2nd & 3rd order force constants
                  # recover=load_node(81309), # set workchain to recover
                  data_sets=load_node(81481)  # load previous data
->>>>>>> 191be0f6
                  )
 
     print (result)
